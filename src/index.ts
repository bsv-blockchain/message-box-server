import * as dotenv from 'dotenv'
import express, { Express, Request, Response, NextFunction } from 'express'
import bodyParser from 'body-parser'
import prettyjson from 'prettyjson'
import { preAuthrite, postAuthrite } from './routes/index.js'
import { spawn } from 'child_process'
import { createServer } from 'http'
import { AuthSocketServer } from '@bsv/authsocket'
import { createAuthMiddleware } from '@bsv/auth-express-middleware'
<<<<<<< HEAD
import { ProtoWallet, PrivateKey } from '@bsv/sdk'
import { webcrypto } from 'crypto';

(global as any).self = { crypto: webcrypto }
=======
import { WalletClient, SessionManager } from '@bsv/sdk'
import knexConfig from '../knexfile.js'
import * as knexLib from 'knex'
>>>>>>> f7a365da

dotenv.config()

const app: Express = express()

const {
  NODE_ENV = 'development',
  PORT,
  SERVER_PRIVATE_KEY,
  // eslint-disable-next-line @typescript-eslint/no-unused-vars
  HOSTING_DOMAIN,
  ROUTING_PREFIX = ''
} = process.env

const knex: knexLib.Knex = (knexLib as any).default?.(
  NODE_ENV === 'production' || NODE_ENV === 'staging'
    ? knexConfig.production
    : knexConfig.development
) ?? (knexLib as any)(
  NODE_ENV === 'production' || NODE_ENV === 'staging'
    ? knexConfig.production
    : knexConfig.development
)

// Ensure PORT is properly handled
const parsedPort = Number(PORT)
const parsedEnvPort = Number(process.env.HTTP_PORT)

const HTTP_PORT: number = NODE_ENV !== 'development'
  ? 3000
  : !isNaN(parsedPort) && parsedPort > 0
    ? parsedPort
    : !isNaN(parsedEnvPort) && parsedEnvPort > 0
      ? parsedEnvPort
      : 8080

// Initialize Wallet for Authentication
if (SERVER_PRIVATE_KEY == null || SERVER_PRIVATE_KEY === '') {
  throw new Error('SERVER_PRIVATE_KEY is not defined in the environment variables.')
}
const privateKey = PrivateKey.fromRandom()
console.log('Generated Private Key:', privateKey.toHex())
const wallet = new ProtoWallet(privateKey)

// Create HTTP server
const http = createServer(app)

const io = new AuthSocketServer(http, {
  wallet, // Required for signing
  cors: {
    origin: '*', // Allows all origins for WebSockets
    methods: ['GET', 'POST']
  }
})

// Configure JSON body parser
app.use(bodyParser.json({ limit: '1gb', type: 'application/json' }))

export { io, http, HTTP_PORT, ROUTING_PREFIX }

// Initialize Auth Middleware
const authMiddleware = createAuthMiddleware({
  wallet,
  allowUnauthenticated: false
})

// Force HTTPS unless in development mode
app.use((req: Request, res: Response, next: NextFunction) => {
  const forwardedProto: string = req.get('x-forwarded-proto') ?? ''
  const isSecure: boolean = (req as any).secure === true
  const host: string = req.get('host') ?? ''

  if (!isSecure && forwardedProto !== 'https' && NODE_ENV !== 'development') {
    return res.redirect(`https://${host}${String(req.url)}`)
  }
  next()
})

// CORS Configuration
app.use((req: Request, res: Response, next: NextFunction) => {
  res.header('Access-Control-Allow-Origin', '*')
  res.header('Access-Control-Allow-Headers', '*')
  res.header('Access-Control-Allow-Methods', '*')
  res.header('Access-Control-Expose-Headers', '*')
  res.header('Access-Control-Allow-Private-Network', 'true')
  if (req.method === 'OPTIONS') {
    res.sendStatus(200)
  } else {
    next()
  }
})

// Configure WebSocket Events (Now Using @bsv/authsocket)
io.on('connection', (socket) => {
  // console.log('[WEBSOCKET] Raw socket object on connection:', socket)
  console.log('[WEBSOCKET] Raw identityKey received:', socket.identityKey)

  const identityKey = socket.identityKey ?? 'unknown'
  console.log(`New authenticated WebSocket connection from: ${identityKey}`)

  socket.on('joinPrivateRoom', (roomId: string) => {
    void (async () => {
      try {
        await socket.ioSocket.join(roomId)
        console.log(`User joined private room: ${roomId}`)
      } catch (error) {
        console.error(`Failed to join private room: ${roomId}`, error)
      }
    })()
  })

  socket.on('joinRoom', (roomId: string) => {
    void (async () => {
      if (socket.identityKey != null && roomId.startsWith(socket.identityKey)) {
        try {
          await socket.ioSocket.join(roomId)
          console.log(`User joined room: ${roomId}`)
        } catch (error) {
          console.error(`Failed to join room: ${roomId}`, error)
        }
      } else {
        console.warn(`Unauthorized room join attempt by: ${socket.identityKey ?? 'unknown'}`)
      }
    })()
  })

  socket.on('leaveRoom', (roomId: string) => {
    void (async () => {
      try {
        await socket.ioSocket.leave(roomId)
        console.log(`User left room: ${roomId}`)
      } catch (error) {
        console.error(`Failed to leave room: ${roomId}`, error)
      }
    })()
  })

  socket.on('sendMessage', ({ roomId, message }: { roomId: string, message: any }) => {
    if (socket.identityKey === null || socket.identityKey === undefined) {
      console.warn('Unauthorized message attempt from unidentified socket.')
      return
    }

    const dataToSend = {
      sender: socket.identityKey,
      message: typeof message === 'object' && Object.keys(message).length !== 0 ? message : String(message)
    }

    socket.ioSocket.broadcast.to(roomId).emit(`sendMessage-${roomId}`, dataToSend)
  })

  socket.on('disconnect', (reason: string) => {
    console.log(`Disconnected: ${reason}`)
  })

  socket.on('reconnect', (attemptNumber: number) => {
    console.log(`Reconnected after ${attemptNumber} attempts`)
  })

  socket.on('reconnect_error', (error: Error) => {
    console.log('Reconnection failed:', error)
  })
})

// Logger Middleware
app.use((req: Request, res: Response, next: NextFunction) => {
  console.log(`[${req.method}] <- ${req.url}`)
  console.log(prettyjson.render(req.body, { keysColor: 'blue' }))

  const originalJson = res.json.bind(res)

  res.json = (json: any): Response => {
    originalJson(json)
    console.log(`[${req.method}] -> ${req.url}`)
    console.log(prettyjson.render(json, { keysColor: 'green' }))
    return res
  }

  next()
})

// Serve Static Files
app.use(express.static('public'))

// Pre-Auth Routes
preAuthrite.forEach((route) => {
  app[route.type as 'get' | 'post' | 'put' | 'delete'](
    `${String(ROUTING_PREFIX)}${String(route.path)}`,
    route.func as unknown as (req: Request, res: Response, next: NextFunction) => void
  )
})

// Apply New Authentication Middleware
app.use(authMiddleware)

// Post-Auth Routes
postAuthrite.forEach((route) => {
  app[route.type as 'get' | 'post' | 'put' | 'delete'](
    `${String(ROUTING_PREFIX)}${String(route.path)}`,
    route.func as unknown as (req: Request, res: Response, next: NextFunction) => void
  )
})

// 404 Route Not Found Handler
app.use((req: Request, res: Response) => {
  console.log('404', req.url)
  res.status(404).json({
    status: 'error',
    code: 'ERR_ROUTE_NOT_FOUND',
    description: 'Route not found.'
  })
})

// Start API Server
http.listen(HTTP_PORT, () => {
  console.log('MessageBox listening on port', HTTP_PORT)
  if (NODE_ENV !== 'development' && process.env.SKIP_NGINX !== 'true') {
    spawn('nginx', [], { stdio: ['inherit', 'inherit', 'inherit'] })
  }

  (async () => {
    await delay(5000)
    await knex.migrate.latest()
  })().catch((error) => { console.error(error) })
})

const delay = async (ms: number): Promise<void> =>
  await new Promise(resolve => setTimeout(resolve, ms));<|MERGE_RESOLUTION|>--- conflicted
+++ resolved
@@ -7,16 +7,10 @@
 import { createServer } from 'http'
 import { AuthSocketServer } from '@bsv/authsocket'
 import { createAuthMiddleware } from '@bsv/auth-express-middleware'
-<<<<<<< HEAD
 import { ProtoWallet, PrivateKey } from '@bsv/sdk'
 import { webcrypto } from 'crypto';
 
 (global as any).self = { crypto: webcrypto }
-=======
-import { WalletClient, SessionManager } from '@bsv/sdk'
-import knexConfig from '../knexfile.js'
-import * as knexLib from 'knex'
->>>>>>> f7a365da
 
 dotenv.config()
 
@@ -48,10 +42,10 @@
 const HTTP_PORT: number = NODE_ENV !== 'development'
   ? 3000
   : !isNaN(parsedPort) && parsedPort > 0
-    ? parsedPort
-    : !isNaN(parsedEnvPort) && parsedEnvPort > 0
-      ? parsedEnvPort
-      : 8080
+      ? parsedPort
+      : !isNaN(parsedEnvPort) && parsedEnvPort > 0
+          ? parsedEnvPort
+          : 8080
 
 // Initialize Wallet for Authentication
 if (SERVER_PRIVATE_KEY == null || SERVER_PRIVATE_KEY === '') {
